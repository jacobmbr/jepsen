--- conflicted
+++ resolved
@@ -1,8 +1,4 @@
-<<<<<<< HEAD
-(defproject org.clojars.jacobmbr/jepsen "0.1.4"
-=======
-(defproject jepsen "0.1.14"
->>>>>>> dfaa59bd
+(defproject org.clojars.jacobmbr/jepsen "0.1.5"
   :description "Distributed systems testing framework."
   :url         "https://jepsen.io"
   :license {:name "Eclipse Public License"
